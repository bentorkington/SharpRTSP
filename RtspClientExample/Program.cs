--- conflicted
+++ resolved
@@ -28,18 +28,12 @@
             //string url = "rtsp://192.168.0.89/media/video1";
 
             // string url = "http://192.168.3.72/profile1/media.smp";
-<<<<<<< HEAD
-            string username = "user";
-            // string password = "Admin123!";
-            string password = "123456";
-=======
 
             bool usePlayback = false;
             string url = "rtsp://192.168.3.72/ProfileG/Recording-1/recording/play.smp";
 
             string username = "admin";
             string password = "Admin123!";
->>>>>>> 74368f9c
             // Axis Tests
             //String url = "rtsp://192.168.1.125/onvif-media/media.amp?profile=quality_h264";
             //String url = "rtsp://user:password@192.168.1.102/onvif-media/media.amp?profile=quality_h264";
@@ -66,12 +60,7 @@
             //String url = "rtsp://127.0.0.1:8554/test";
 
             // Happytime RTSP Server
-<<<<<<< HEAD
-            string url = "rtsp://127.0.0.1/screenlive";
-            // string url = "http://127.0.0.1:8044/screenlive";
-=======
             //string url = "rtsp://127.0.0.1/screenlive";
->>>>>>> 74368f9c
 
 
 
@@ -269,7 +258,7 @@
                         //                        int sample_freq = 4; // 4 = 44100 Hz
                         //                        int channel_config = 2; // 2 = Stereo
 
-                        Rtsp.BitStream bs = new();
+                        Rtsp.BitStream bs = new Rtsp.BitStream();
                         bs.AddValue(0xFFF, 12); // (a) Start of data
                         bs.AddValue(0, 1); // (b) Version ID, 0 = MPEG4
                         bs.AddValue(0, 2); // (c) Layer always 2 bits set to 0
@@ -315,7 +304,7 @@
             // Connect to RTSP Server
             Console.WriteLine("Connecting");
 
-            client.Connect(url, username, password, RTSPClient.RTP_TRANSPORT.UDP, RTSPClient.MEDIA_REQUEST.VIDEO_AND_AUDIO);
+            client.Connect(url, username, password, RTSPClient.RTP_TRANSPORT.TCP, RTSPClient.MEDIA_REQUEST.VIDEO_AND_AUDIO);
 
             //client.Pause();
             //DateTime startTime = DateTime.Now.AddHours(-1);
